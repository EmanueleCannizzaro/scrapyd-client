#!/usr/bin/env python

import sys
import os
import glob
import tempfile
import shutil
import time
import netrc
import json
from optparse import OptionParser
from urllib.error import HTTPError, URLError
from urllib.parse import urlparse, urljoin
from urllib.request import (build_opener, install_opener,
                            HTTPRedirectHandler as UrllibHTTPRedirectHandler, Request, urlopen)
from subprocess import Popen, PIPE, check_call

from w3lib.form import encode_multipart
from w3lib.http import basic_auth_header
import setuptools  # noqa: F401 not used in code but needed in runtime, don't remove!

from scrapy.utils.project import inside_project
<<<<<<< HEAD
from scrapy.utils.http import basic_auth_header
=======
from scrapy.utils.python import retry_on_eintr
>>>>>>> 0441590d
from scrapy.utils.conf import get_config, closest_scrapy_cfg
from scrapyd_client.utils import retry_on_eintr

_SETUP_PY_TEMPLATE = """
# Automatically created by: scrapyd-deploy

from setuptools import setup, find_packages

setup(
    name         = 'project',
    version      = '1.0',
    packages     = find_packages(),
    entry_points = {'scrapy': ['settings = %(settings)s']},
)
""".lstrip()


def parse_opts():
    parser = OptionParser(usage="%prog [options] [ [target] | -l | -L <target> ]",
                          description="Deploy Scrapy project to Scrapyd server")
    parser.add_option("-p", "--project",
                      help="the project name in the target")
    parser.add_option("-v", "--version",
                      help="the version to deploy. Defaults to current timestamp")
    parser.add_option("-l", "--list-targets", action="store_true",
                      help="list available targets")
    parser.add_option("-a", "--deploy-all-targets", action="store_true", help="deploy all targets")
    parser.add_option("-d", "--debug", action="store_true",
                      help="debug mode (do not remove build dir)")
    parser.add_option("-L", "--list-projects", metavar="TARGET",
                      help="list available projects on TARGET")
    parser.add_option("--egg", metavar="FILE",
                      help="use the given egg, instead of building it")
    parser.add_option("--build-egg", metavar="FILE",
                      help="only build the egg, don't deploy it")
    return parser.parse_args()


def main():
    opts, args = parse_opts()
    exitcode = 0
    if not inside_project():
        _log("Error: no Scrapy project found in this location")
        sys.exit(1)

    install_opener(
        build_opener(HTTPRedirectHandler)
    )

    if opts.list_targets:
        for name, target in _get_targets().items():
            print("%-20s %s" % (name, target['url']))
        return

    if opts.list_projects:
        target = _get_target(opts.list_projects)
        req = Request(_url(target, 'listprojects.json'))
        _add_auth_header(req, target)
        f = urlopen(req)
        projects = json.loads(f.read())['projects']
        print(os.linesep.join(projects))
        return

    tmpdir = None

    if opts.build_egg:  # build egg only
        egg, tmpdir = _build_egg()
        _log("Writing egg to %s" % opts.build_egg)
        shutil.copyfile(egg, opts.build_egg)
    elif opts.deploy_all_targets:
        version = None
        for name, target in _get_targets().items():
            if version is None:
                version = _get_version(target, opts)
            _build_egg_and_deploy_target(target, version, opts)
    else:  # buld egg and deploy
        target_name = _get_target_name(args)
        target = _get_target(target_name)
        version = _get_version(target, opts)
        exitcode, tmpdir = _build_egg_and_deploy_target(target, version, opts)

    if tmpdir:
        if opts.debug:
            _log("Output dir not removed: %s" % tmpdir)
        else:
            shutil.rmtree(tmpdir)

    sys.exit(exitcode)


def _build_egg_and_deploy_target(target, version, opts):
    exitcode = 0
    tmpdir = None

    project = _get_project(target, opts)
    if opts.egg:
        _log("Using egg: %s" % opts.egg)
        egg = opts.egg
    else:
        _log("Packing version %s" % version)
        egg, tmpdir = _build_egg()
    if not _upload_egg(target, egg, project, version):
        exitcode = 1
    return exitcode, tmpdir


def _log(message):
    sys.stderr.write(message + os.linesep)


def _fail(message, code=1):
    _log(message)
    sys.exit(code)


def _get_target_name(args):
    if len(args) > 1:
        raise _fail("Error: Too many arguments: %s" % ' '.join(args))
    elif args:
        return args[0]
    elif len(args) < 1:
        return 'default'


def _get_project(target, opts):
    project = opts.project or target.get('project')
    if not project:
        raise _fail("Error: Missing project")
    return project


def _get_option(section, option, default=None):
    cfg = get_config()
    return cfg.get(section, option) if cfg.has_option(section, option) \
        else default


def _get_targets():
    cfg = get_config()
    baset = dict(cfg.items('deploy')) if cfg.has_section('deploy') else {}
    targets = {}
    if 'url' in baset:
        targets['default'] = baset
    for x in cfg.sections():
        if x.startswith('deploy:'):
            t = baset.copy()
            t.update(cfg.items(x))
            targets[x[7:]] = t
    return targets


def _get_target(name):
    try:
        return _get_targets()[name]
    except KeyError:
        raise _fail("Unknown target: %s" % name)


def _url(target, action):
    return urljoin(target['url'], action)


def _get_version(target, opts):
    version = opts.version or target.get('version')
    if version == 'HG':
        p = Popen(['hg', 'tip', '--template', '{rev}'], stdout=PIPE, universal_newlines=True)
        d = 'r%s' % p.communicate()[0]
        p = Popen(['hg', 'branch'], stdout=PIPE, universal_newlines=True)
        b = p.communicate()[0].strip('\n')
        return '%s-%s' % (d, b)
    elif version == 'GIT':
        p = Popen(['git', 'describe'], stdout=PIPE, universal_newlines=True)
        d = p.communicate()[0].strip('\n')
        if p.wait() != 0:
            p = Popen(['git', 'rev-list', '--count', 'HEAD'], stdout=PIPE, universal_newlines=True)
            d = 'r%s' % p.communicate()[0].strip('\n')

        p = Popen(['git', 'rev-parse', '--abbrev-ref', 'HEAD'],
                  stdout=PIPE, universal_newlines=True)
        b = p.communicate()[0].strip('\n')
        return '%s-%s' % (d, b)
    elif version:
        return version
    else:
        return str(int(time.time()))


def _upload_egg(target, eggpath, project, version):
    with open(eggpath, 'rb') as f:
        eggdata = f.read()
    data = {
        'project': project,
        'version': version,
        'egg': ('project.egg', eggdata),
    }
    body, boundary = encode_multipart(data)
    url = _url(target, 'addversion.json')
    headers = {
        'Content-Type': 'multipart/form-data; boundary=%s' % boundary,
        'Content-Length': str(len(body)),
    }
    req = Request(url, body, headers)
    _add_auth_header(req, target)
    _log('Deploying to project "%s" in %s' % (project, url))
    return _http_post(req)


def _add_auth_header(request, target):
    if 'username' in target:
        u, p = target.get('username'), target.get('password', '')
        request.add_header('Authorization', basic_auth_header(u, p))
    else:  # try netrc
        try:
            host = urlparse(target['url']).hostname
            a = netrc.netrc().authenticators(host)
            request.add_header('Authorization', basic_auth_header(a[0], a[2]))
        except (netrc.NetrcParseError, IOError, TypeError):
            pass


def _http_post(request):
    try:
        f = urlopen(request)
        _log("Server response (%s):" % f.code)
        print(f.read().decode())
        return True
    except HTTPError as e:
        _log("Deploy failed (%s):" % e.code)
        resp = e.read().decode()
        try:
            d = json.loads(resp)
        except ValueError:
            print(resp)
        else:
            if "status" in d and "message" in d:
                print("Status: %(status)s" % d)
                print("Message:\n%(message)s" % d)
            else:
                print(json.dumps(d, indent=3))
    except URLError as e:
        _log("Deploy failed: %s" % e)


def _build_egg():
    closest = closest_scrapy_cfg()
    os.chdir(os.path.dirname(closest))
    if not os.path.exists('setup.py'):
        settings = get_config().get('settings', 'default')
        _create_default_setup_py(settings=settings)
    d = tempfile.mkdtemp(prefix="scrapydeploy-")
    o = open(os.path.join(d, "stdout"), "wb")
    e = open(os.path.join(d, "stderr"), "wb")
    retry_on_eintr(check_call, [sys.executable, 'setup.py', 'clean', '-a', 'bdist_egg', '-d', d],
                   stdout=o, stderr=e)
    o.close()
    e.close()
    egg = glob.glob(os.path.join(d, '*.egg'))[0]
    return egg, d


def _create_default_setup_py(**kwargs):
    with open('setup.py', 'w') as f:
        f.write(_SETUP_PY_TEMPLATE % kwargs)


class HTTPRedirectHandler(UrllibHTTPRedirectHandler):

    def redirect_request(self, req, fp, code, msg, headers, newurl):
        newurl = newurl.replace(' ', '%20')
        if code in (301, 307):
            return Request(newurl,
                           data=req.get_data(),
                           headers=req.headers,
                           origin_req_host=req.get_origin_req_host(),
                           unverifiable=True)
        elif code in (302, 303):
            newheaders = dict((k, v) for k, v in req.headers.items()
                              if k.lower() not in ("content-length", "content-type"))
            return Request(newurl,
                           headers=newheaders,
                           origin_req_host=req.get_origin_req_host(),
                           unverifiable=True)
        else:
            raise HTTPError(req.get_full_url(), code, msg, headers, fp)


if __name__ == "__main__":
    main()<|MERGE_RESOLUTION|>--- conflicted
+++ resolved
@@ -20,12 +20,8 @@
 import setuptools  # noqa: F401 not used in code but needed in runtime, don't remove!
 
 from scrapy.utils.project import inside_project
-<<<<<<< HEAD
-from scrapy.utils.http import basic_auth_header
-=======
-from scrapy.utils.python import retry_on_eintr
->>>>>>> 0441590d
 from scrapy.utils.conf import get_config, closest_scrapy_cfg
+
 from scrapyd_client.utils import retry_on_eintr
 
 _SETUP_PY_TEMPLATE = """
