--- conflicted
+++ resolved
@@ -15,18 +15,12 @@
 from urllib.request import Request, build_opener, install_opener, urlopen
 
 import setuptools  # noqa: F401 not used in code but needed in runtime, don't remove!
-from scrapy.utils.conf import closest_scrapy_cfg, get_config
+from scrapy.utils.conf import closest_scrapy_cfg
 from scrapy.utils.project import inside_project
-<<<<<<< HEAD
-from scrapy.utils.conf import closest_scrapy_cfg
-
-from scrapyd_client.utils import get_config, retry_on_eintr
-=======
 from urllib3.filepost import encode_multipart_formdata
 from w3lib.http import basic_auth_header
 
-from scrapyd_client.utils import get_auth, retry_on_eintr
->>>>>>> b3cabf73
+from scrapyd_client.utils import get_auth, get_config, retry_on_eintr
 
 _SETUP_PY_TEMPLATE = """
 # Automatically created by: scrapyd-deploy
